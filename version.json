--- conflicted
+++ resolved
@@ -1,14 +1,8 @@
 {
-<<<<<<< HEAD
-  "version": "6.0.4",
-  "commit": "bba6bea",
-  "lastUpdated": "2025-10-29T14:35:00.000Z",
-  "changelog": "🐛 Fix: MCP servers now properly load tools by storing persistent client instances"
-=======
-  "version": "6.1.0",
-  "commit": "000c9b3",
-  "lastUpdated": "2025-10-29T13:52:00.000Z",
-  "changelog": "✅ Railway Migration SUCCESS: MCP stdio transport fully operational - 3/3 servers connected (Filesystem, GitHub, Memory) via stdio child process spawning. Health checks passing. DNS propagating to kimbleai.com.",
+  "version": "6.1.1",
+  "commit": "73e3875",
+  "lastUpdated": "2025-10-29T14:40:00.000Z",
+  "changelog": "🐛 Fix: MCP servers now properly load tools by storing persistent MCPClient instances (fixed 0 tools bug)",
   "platform": "Railway",
   "deployment": {
     "railwayUrl": "https://kimbleai-production-efed.up.railway.app",
@@ -24,5 +18,4 @@
     "memoryServer": "connected",
     "lastHealthCheck": "2025-10-29T14:52:32.000Z"
   }
->>>>>>> 1fc9e7b8
 }